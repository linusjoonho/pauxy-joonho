--- conflicted
+++ resolved
@@ -54,18 +54,6 @@
 
     def __init__(self, estimates, root, qmc, system, trial, BT2, verbose=False):
         if root:
-<<<<<<< HEAD
-            self.index = estimates.get('index', 0)
-            h5f_name = estimates.get('filename', None)
-            if h5f_name is None:
-                overwrite = estimates.get('overwrite', True)
-                h5f_name = 'estimates.%s.h5' % self.index
-                while os.path.isfile(h5f_name) and not overwrite:
-                    self.index = int(h5f_name.split('.')[1])
-                    self.index = self.index + 1
-                    h5f_name = 'estimates.%s.h5' % self.index
-            self.h5f = h5py.File(h5f_name, 'w')
-=======
             index = estimates.get('index', 0)
             self.h5f_name = estimates.get('filename', None)
             if self.h5f_name is None:
@@ -76,7 +64,6 @@
                     index = index + 1
                     self.h5f_name = 'estimates.%s.h5' % index
             self.h5f = h5py.File(self.h5f_name, 'w')
->>>>>>> cdc0e5f5
         else:
             self.h5f = None
         # Sub-members:
