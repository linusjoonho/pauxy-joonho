--- conflicted
+++ resolved
@@ -164,11 +164,6 @@
             else:
                 energies = numpy.zeros(3)
 
-<<<<<<< HEAD
-            if self.eval_ekt:
-                self.ekt_fock_1p = ekt_1p_fock_opt(system.H1[0],system.chol_vecs, self.G[0], self.G[1])
-                self.ekt_fock_1h = ekt_1h_fock_opt(system.H1[0],system.chol_vecs, self.G[0], self.G[1])
-=======
 
             if self.calc_two_rdm is not None and self.calc_two_rdm is not "structure_factor":
                 # <p^+ q^+ s r> = G(p, r, q, s) also spin-summed
@@ -188,7 +183,6 @@
                 else:
                     self.ekt_fock_1p = ekt_1p_fock_opt(system.H1[0],system.chol_vecs, self.G[0], self.G[1])
                     self.ekt_fock_1h = ekt_1h_fock_opt(system.H1[0],system.chol_vecs, self.G[0], self.G[1])
->>>>>>> 1b283994
 
             if self.restore_weights is not None:
                 cosine_fac, ph_fac = wnm.field_configs.get_wfac()
