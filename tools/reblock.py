#!/usr/bin/env python
'''Simple analysis of PAUXY QMC output files.

By default data will be aggregated into a single output file with analysed_
prefixed to input filename.
'''
import argparse
import os
import sys
import pandas as pd
import json
_script_dir = os.path.abspath(os.path.dirname(__file__))
sys.path.append(os.path.join(_script_dir, 'analysis'))
from pauxy.analysis.blocking import analyse_estimates
import glob


def parse_args(args):
    """Parse command-line arguments.

    Parameters
    ----------
    args : list of strings
        command-line arguments.

    Returns
    -------
    options : :class:`argparse.ArgumentParser`
        Command line arguments.
    """

    parser = argparse.ArgumentParser(description = __doc__)
    parser.add_argument('-s', '--start', type=float, dest='start_time',
                        default=0, help='Imaginary time in a.u. after which we '
                        'gather statistics.  Default: 0')
    parser.add_argument('-l', '--multi-sim', action='store_true',
                        dest='multi_sim', default=False,
                        help='Average over multiple simulations. By default '
                        'an attempt is made to group results by features.')
    parser.add_argument('-t', '--average-tau', action='store_true',
                        dest='av_tau', default=False,
                        help='Compute average of energy as a function of tau.')
    parser.add_argument('-c', '--correlation', dest='cfunc', action='store_true',
                        default=False, help='Extract correlation functions.')
    parser.add_argument('-v', '--verbose', action='store_true',
                        default=False, help='Analyse all all energy components.'
                        ' Default False.')
    parser.add_argument('-f', nargs='+', dest='filenames',
                        help='Space-separated list of files to analyse.')

    options = parser.parse_args(args)

    if not options.filenames:
        parser.print_help()
        sys.exit(1)

    return options


def main(args):
    """Run reblocking and data analysis on PAUXY output.

    Parameters
    ----------
    args : list of strings
        command-line arguments.

    Returns
    -------
    None.
    """
    options = parse_args(args)
    if '*' in options.filenames[0]:
        files = glob.glob(options.filenames[0])
    else:
        files = options.filenames
    analyse_estimates(files, start_time=options.start_time,
<<<<<<< HEAD
                      multi_sim=options.multi_sim, av_tau=options.av_tau)
=======
                      multi_sim=options.multi_sim,
                      verbose=options.verbose)
>>>>>>> 1b283994
if __name__ == '__main__':
    main(sys.argv[1:])<|MERGE_RESOLUTION|>--- conflicted
+++ resolved
@@ -75,11 +75,7 @@
     else:
         files = options.filenames
     analyse_estimates(files, start_time=options.start_time,
-<<<<<<< HEAD
-                      multi_sim=options.multi_sim, av_tau=options.av_tau)
-=======
-                      multi_sim=options.multi_sim,
+                      multi_sim=options.multi_sim, av_tau=options.av_tau,
                       verbose=options.verbose)
->>>>>>> 1b283994
 if __name__ == '__main__':
     main(sys.argv[1:])